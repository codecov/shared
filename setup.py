from codecs import open
from os import path

from setuptools import find_packages, setup
from setuptools_rust import Binding, RustExtension

here = path.abspath(path.dirname(__file__))

with open(path.join(here, "README.md"), encoding="utf-8") as f:
    long_description = f.read()

setup(
    name="shared",
    version="0.11.2",
    rust_extensions=[RustExtension("shared.rustyribs", binding=Binding.PyO3)],
    packages=find_packages(exclude=["contrib", "docs", "tests*"]),
    # rust extensions are not zip safe, just like C-extensions.
    zip_safe=False,
    description="Shared Codecov",
    long_description=long_description,
    url="https://github.com/codecov/shared",
    author="Codecov",
    author_email="support@codecov.io",
    install_requires=[
        "boto3>=1.9.218",
        "cerberus",
        "colour>=0.1.5",
        "cryptography>=41.0.3",
        "google-cloud-storage>=2.10.0",
        "minio~=7.0",
        "oauth2",
        "protobuf>=4.21.6",
        "tlslite-ng",
        "statsd>=3.3.0",
        "prometheus-client",
        "analytics-python==1.3.0b1",
        "httpx>=0.23.0",
        "certifi>=2023.07.22",
        "oauthlib",
        "redis",
        "typing",
        "mmh3",
        "typing_extensions",
        "google-auth>=2.21.0",
        "google-cloud-pubsub>=2.13.6",
        "urllib3>=1.25.4,<1.27",
        "pyjwt",
        "pytz",
<<<<<<< HEAD
        "sqlalchemy>=2.0",
        "ijson==3.*",
=======
        "django>=4.2.3",
>>>>>>> df99a868
    ],
)<|MERGE_RESOLUTION|>--- conflicted
+++ resolved
@@ -46,11 +46,8 @@
         "urllib3>=1.25.4,<1.27",
         "pyjwt",
         "pytz",
-<<<<<<< HEAD
+        "django>=4.2.3",
         "sqlalchemy>=2.0",
         "ijson==3.*",
-=======
-        "django>=4.2.3",
->>>>>>> df99a868
     ],
 )