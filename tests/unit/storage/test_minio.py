--- conflicted
+++ resolved
@@ -148,15 +148,11 @@
 
     def test_minio_with_iam_flow(self, codecov_vcr, mocker):
         mocker.patch.dict(
-<<<<<<< HEAD
-            os.environ, {"MINIO_ACCESS_KEY": "holdthedoor", "MINIO_SECRET_KEY": "hodor"}
-=======
-            os.environ,
+            os.environ, 
             {
-                "MINIO_ACCESS_KEY": "codecov-default-key",
-                "MINIO_SECRET_KEY": "codecov-default-secret",
+                "MINIO_ACCESS_KEY": "holdthedoor", 
+                "MINIO_SECRET_KEY": "hodor"
             },
->>>>>>> 4cade34c
         )
         minio_iam_config = {
             "access_key_id": "holdthedoor",
