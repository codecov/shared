--- conflicted
+++ resolved
@@ -525,15 +525,9 @@
         assert org.has_yaml is True
 
 
-<<<<<<< HEAD
-class TestOrganizationLevelTokenModel(TransactionTestCase):
-    def test_can_save_org_token_for_org_developer_plan(self):
-        owner = OwnerFactory(plan="users-developer")
-=======
 class TestOrganizationLevelTokenModel(TestCase):
     def test_can_save_org_token_for_org_basic_plan(self):
-        owner = OwnerFactory(plan="users-basic")
->>>>>>> 74c08880
+        owner = OwnerFactory(plan="users-developer")
         owner.save()
         token = OrganizationLevelToken(owner=owner)
         token.save()
