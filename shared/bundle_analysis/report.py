import json
import logging
import os
import sqlite3
import tempfile
from typing import Any, Dict, Iterator, List, Optional, Set, Tuple

from sqlalchemy import text
from sqlalchemy.exc import OperationalError
from sqlalchemy.orm.query import Query
from sqlalchemy.sql import func

<<<<<<< HEAD
from shared.bundle_analysis import models
from shared.bundle_analysis.db_migrations import BundleAnalysisMigration
=======
from shared.bundle_analysis.models import (
    SCHEMA,
    SCHEMA_VERSION,
    Asset,
    AssetType,
    Bundle,
    Chunk,
    Metadata,
    MetadataKey,
    Module,
    Session,
    get_db_session,
)
>>>>>>> 23b162ff
from shared.bundle_analysis.parser import Parser

log = logging.getLogger(__name__)


class ModuleReport:
    """
    Report wrapper around a single module (many of which can exist in a single Asset via Chunks)
    """

    def __init__(self, db_path: str, module: Module):
        self.db_path = db_path
        self.module = module

    @property
    def name(self):
        return self.module.name

    @property
    def size(self):
        return self.module.size


class AssetReport:
    """
    Report wrapper around a single asset (many of which can exist in a single bundle).
    """

    def __init__(self, db_path: str, asset: Asset):
        self.db_path = db_path
        self.asset = asset

    @property
    def name(self):
        return self.asset.normalized_name

    @property
    def hashed_name(self):
        return self.asset.name

    @property
    def size(self):
        return self.asset.size

    @property
    def uuid(self):
        return self.asset.uuid

    @property
    def asset_type(self):
        return self.asset.asset_type

    def modules(self):
        with get_db_session(self.db_path) as session:
            modules = (
                session.query(Module)
                .join(Module.chunks)
                .join(Chunk.assets)
                .filter(Asset.id == self.asset.id)
                .all()
            )
            return [ModuleReport(self.db_path, module) for module in modules]


class BundleReport:
    """
    Report wrapper around a single bundle (many of which can exist in a single analysis report).
    """

    def __init__(self, db_path: str, bundle: Bundle):
        self.db_path = db_path
        self.bundle = bundle

    @property
    def name(self):
        return self.bundle.name

    def _asset_filter(
        self,
        query: Query,
        asset_types: Optional[List[AssetType]] = None,
        chunk_entry: Optional[bool] = None,
        chunk_initial: Optional[bool] = None,
    ) -> Query:
        # Filter in assets having chunks with requested initial value
        if chunk_initial is not None:
            query = query.join(Asset.chunks).filter(Chunk.initial == chunk_initial)
        # Filter in assets having chunks with requested entry value
        if chunk_entry is not None:
            query = query.join(Asset.chunks).filter(Chunk.entry == chunk_entry)
        # Filter in assets belonging to requested asset types
        if asset_types is not None:
            query = query.filter(Asset.asset_type.in_(asset_types))
        return query

    def asset_reports(
        self,
        asset_types: Optional[List[AssetType]] = None,
        chunk_entry: Optional[bool] = None,
        chunk_initial: Optional[bool] = None,
    ) -> Iterator[AssetReport]:
        with get_db_session(self.db_path) as session:
            assets = (
                session.query(Asset)
                .join(Asset.session)
                .join(Session.bundle)
                .filter(Bundle.id == self.bundle.id)
            )
            assets = self._asset_filter(
                assets,
                asset_types,
                chunk_entry,
                chunk_initial,
            )
            return (AssetReport(self.db_path, asset) for asset in assets.all())

    def total_size(
        self,
        asset_types: Optional[List[AssetType]] = None,
        chunk_entry: Optional[bool] = None,
        chunk_initial: Optional[bool] = None,
    ) -> int:
        with get_db_session(self.db_path) as session:
            assets = (
                session.query(func.sum(Asset.size).label("asset_size"))
                .join(Asset.session)
                .join(Session.bundle)
                .filter(Bundle.id == self.bundle.id)
            )
            assets = self._asset_filter(
                assets,
                asset_types,
                chunk_entry,
                chunk_initial,
            )
            return assets.scalar() or 0

    def info(self) -> dict:
        with get_db_session(self.db_path) as session:
            result = (
                session.query(Session)
                .filter(Session.bundle_id == self.bundle.id)
                .first()
            )
            return json.loads(result.info)


class BundleAnalysisReport:
    """
    Report wrapper around multiple bundles for a single commit report.
    """

    def __init__(self, db_path: Optional[str] = None):
        self.db_path = db_path
        if self.db_path is None:
            _, self.db_path = tempfile.mkstemp(prefix="bundle_analysis_")
        self.db_session = get_db_session(self.db_path, auto_close=False)
        self._setup()

    def _setup(self):
        """
        Creates the schema for a new bundle report database.
        """
        try:
            schema_version = (
                self.db_session.query(Metadata)
                .filter_by(key=MetadataKey.SCHEMA_VERSION.value)
                .first()
            )
            self._migrate(schema_version.value)
        except OperationalError:
            # schema does not exist
            con = sqlite3.connect(self.db_path)
            con.executescript(SCHEMA)
            schema_version = Metadata(
                key=MetadataKey.SCHEMA_VERSION.value,
                value=SCHEMA_VERSION,
            )
            self.db_session.add(schema_version)
            self.db_session.commit()

    def _migrate(self, from_version: int, to_version: int = models.SCHEMA_VERSION):
        """
        Migrate the database from `schema_version` to `models.SCHEMA_VERSION`
        such that the resulting schema is identical to `models.SCHEMA`
        """
<<<<<<< HEAD
        if from_version < to_version:
            log.info(
                f"Migrating Bundle Analysis DB schema from {from_version} to {to_version}"
            )
            BundleAnalysisMigration(self.db_session, from_version, to_version).migrate()
=======
        # we don't have any migrations yet
        assert schema_version == SCHEMA_VERSION
>>>>>>> 23b162ff

    def cleanup(self):
        self.db_session.close()
        os.unlink(self.db_path)

    def ingest(self, path: str) -> int:
        """
        Ingest the bundle stats JSON at the given file path.
        Returns session ID of ingested data.
        """
        parser = Parser(self.db_session)
        session_id = parser.parse(path)
        self.db_session.commit()
        return session_id

    def _associate_bundle_report_assets_by_name(
        self, curr_bundle_report: BundleReport, prev_bundle_report: BundleReport
    ) -> Set[Tuple[str, str]]:
        """
        Rule 1
        Returns a set of pairs of UUIDs (the current asset UUID and prev asset UUID)
        representing that the curr asset UUID should be updated to the prev asset UUID
        because the curr asset has the same hashed name as the previous asset
        """
        ret = set()
        prev_asset_hashed_names = {
            a.hashed_name: a.uuid for a in prev_bundle_report.asset_reports()
        }
        for curr_asset in curr_bundle_report.asset_reports():
            if curr_asset.asset_type == AssetType.JAVASCRIPT:
                if curr_asset.hashed_name in prev_asset_hashed_names:
                    ret.add(
                        (
                            prev_asset_hashed_names[curr_asset.hashed_name],
                            curr_asset.uuid,
                        )
                    )
        return ret

    def _associate_bundle_report_assets_by_module_names(
        self, curr_bundle_report: BundleReport, prev_bundle_report: BundleReport
    ) -> Set[Tuple[str, str]]:
        """
        Rule 2
        Returns a set of pairs of UUIDs (the current asset UUID and prev asset UUID)
        representing that the curr asset UUID should be updated to the prev asset UUID
        because there exists a prev asset where all its module names are the same as the
        curr asset module names
        """
        ret = set()
        prev_module_asset_mapping = {}
        for prev_asset in prev_bundle_report.asset_reports():
            if prev_asset.asset_type == AssetType.JAVASCRIPT:
                prev_modules = tuple(
                    sorted(frozenset([m.name for m in prev_asset.modules()]))
                )
                # NOTE: Assume two non-related assets CANNOT have the same set of modules
                # though in reality there can be rare cases of this but we
                # will deal with that later if it becomes a prevalent problem
                prev_module_asset_mapping[prev_modules] = prev_asset.uuid

        for curr_asset in curr_bundle_report.asset_reports():
            if curr_asset.asset_type == AssetType.JAVASCRIPT:
                curr_modules = tuple(
                    sorted(frozenset([m.name for m in curr_asset.modules()]))
                )
                if curr_modules in prev_module_asset_mapping:
                    ret.add(
                        (
                            prev_module_asset_mapping[curr_modules],
                            curr_asset.uuid,
                        )
                    )
        return ret

    def associate_previous_assets(
        self, prev_bundle_analysis_report: Any
    ) -> "BundleAnalysisReport":
        """
        Only associate past asset if it is Javascript or Typescript types
        and belonging to the same bundle name
        Associated if one of the following is true
        Rule 1. Previous and current asset have the same hashed name
        Rule 2. Previous and current asset shared the same set of module names
        """
        for curr_bundle_report in self.bundle_reports():
            for prev_bundle_report in prev_bundle_analysis_report.bundle_reports():
                if curr_bundle_report.name == prev_bundle_report.name:
                    associated_assets_found = set()

                    # Rule 1 check
                    associated_assets_found |= (
                        self._associate_bundle_report_assets_by_name(
                            curr_bundle_report, prev_bundle_report
                        )
                    )

                    # Rule 2 check
                    associated_assets_found |= (
                        self._associate_bundle_report_assets_by_module_names(
                            curr_bundle_report, prev_bundle_report
                        )
                    )

                    # Update the Assets table for the bundle
                    # TODO: Use SQLalchemy ORM to update instead of raw SQL
                    # https://github.com/codecov/engineering-team/issues/1846
                    for pair in associated_assets_found:
                        prev_uuid, curr_uuid = pair
                        stmt = f"UPDATE assets SET uuid='{prev_uuid}' WHERE uuid='{curr_uuid}'"
                        self.db_session.execute(text(stmt))
                    self.db_session.commit()

    def metadata(self) -> Dict[MetadataKey, Any]:
        with get_db_session(self.db_path) as session:
            metadata = session.query(Metadata).all()
            return {MetadataKey(item.key): item.value for item in metadata}

    def bundle_reports(self) -> Iterator[BundleReport]:
        with get_db_session(self.db_path) as session:
            bundles = session.query(Bundle).all()
            return (BundleReport(self.db_path, bundle) for bundle in bundles)

    def bundle_report(self, bundle_name: str) -> Optional[BundleReport]:
        with get_db_session(self.db_path) as session:
            bundle = session.query(Bundle).filter_by(name=bundle_name).first()
            if bundle is None:
                return None
            return BundleReport(self.db_path, bundle)

    def session_count(self) -> int:
        with get_db_session(self.db_path) as session:
            return session.query(Session).count()<|MERGE_RESOLUTION|>--- conflicted
+++ resolved
@@ -10,10 +10,7 @@
 from sqlalchemy.orm.query import Query
 from sqlalchemy.sql import func
 
-<<<<<<< HEAD
-from shared.bundle_analysis import models
 from shared.bundle_analysis.db_migrations import BundleAnalysisMigration
-=======
 from shared.bundle_analysis.models import (
     SCHEMA,
     SCHEMA_VERSION,
@@ -27,7 +24,6 @@
     Session,
     get_db_session,
 )
->>>>>>> 23b162ff
 from shared.bundle_analysis.parser import Parser
 
 log = logging.getLogger(__name__)
@@ -209,21 +205,16 @@
             self.db_session.add(schema_version)
             self.db_session.commit()
 
-    def _migrate(self, from_version: int, to_version: int = models.SCHEMA_VERSION):
+    def _migrate(self, from_version: int, to_version: int = SCHEMA_VERSION):
         """
         Migrate the database from `schema_version` to `models.SCHEMA_VERSION`
         such that the resulting schema is identical to `models.SCHEMA`
         """
-<<<<<<< HEAD
         if from_version < to_version:
             log.info(
                 f"Migrating Bundle Analysis DB schema from {from_version} to {to_version}"
             )
             BundleAnalysisMigration(self.db_session, from_version, to_version).migrate()
-=======
-        # we don't have any migrations yet
-        assert schema_version == SCHEMA_VERSION
->>>>>>> 23b162ff
 
     def cleanup(self):
         self.db_session.close()
