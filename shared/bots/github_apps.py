--- conflicted
+++ resolved
@@ -12,15 +12,10 @@
     Service,
 )
 from shared.django_apps.core.models import Repository
-<<<<<<< HEAD
-from shared.github import get_github_integration_token
-=======
 from shared.github import (
     InvalidInstallationError,
     get_github_integration_token,
-    is_installation_rate_limited,
 )
->>>>>>> 611d699c
 from shared.helpers.redis import get_redis_connection
 from shared.orms.owner_helper import DjangoSQLAlchemyOwnerWrapper
 from shared.rate_limits import determine_if_entity_is_rate_limited, gh_app_key_name
@@ -132,30 +127,19 @@
     Raises:
       InvalidInstallationError: if we can't get the installation's access_token
     """
-<<<<<<< HEAD
-    app_id = installation_info.get("app_id", None)
-    installation_id = installation_info["installation_id"]
-    github_token = get_github_integration_token(
-        service.value,
-        installation_id,
-        app_id=app_id,
-        pem_path=installation_info.get("pem_path", None),
-    )
-    installation_token = Token(
-        key=github_token,
-        entity_name=gh_app_key_name(installation_id=installation_id, app_id=app_id),
-    )
-    # The token is not owned by an Owner object, so 2nd arg is None
-    return installation_token, None
-=======
     try:
+        app_id = installation_info.get("app_id", None)
+        installation_id = installation_info["installation_id"]
         github_token = get_github_integration_token(
             service.value,
-            installation_info["installation_id"],
+            installation_id,
             app_id=installation_info.get("app_id", None),
             pem_path=installation_info.get("pem_path", None),
         )
-        installation_token = Token(key=github_token)
+        installation_token = Token(
+            key=github_token,
+            entity_name=gh_app_key_name(installation_id=installation_id, app_id=app_id),
+        )
         # The token is not owned by an Owner object, so 2nd arg is None
         return installation_token, None
     except InvalidInstallationError as err:
@@ -165,7 +149,6 @@
                 is_suspended=True
             )
         raise err
->>>>>>> 611d699c
 
 
 def get_specific_github_app_details(
