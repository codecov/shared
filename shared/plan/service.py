import logging
from datetime import datetime, timedelta
from functools import cached_property
from typing import List, Optional

from shared.billing import is_pr_billing_plan
from shared.config import get_config
from shared.django_apps.codecov.commands.exceptions import ValidationError
from shared.django_apps.codecov_auth.models import Owner, Plan, Service
from shared.plan.constants import (
<<<<<<< HEAD
    DEVELOPER_PLAN,
    ENTERPRISE_CLOUD_USER_PLAN_REPRESENTATIONS,
    FREE_PLAN,
    FREE_PLAN_REPRESENTATIONS,
    PR_AUTHOR_PAID_USER_PLAN_REPRESENTATIONS,
    SENTRY_PAID_USER_PLAN_REPRESENTATIONS,
=======
>>>>>>> 74c08880
    TEAM_PLAN_MAX_USERS,
    TRIAL_PLAN_SEATS,
    PlanBillingRate,
    PlanName,
    TierName,
    TrialDaysAmount,
    TrialStatus,
    convert_to_DTO,
)
from shared.self_hosted.service import enterprise_has_seats_left, license_seats

log = logging.getLogger(__name__)


# This originally belongs to the sentry service in API but this is a temporary fn to avoid importing the whole service
def is_sentry_user(owner: Owner) -> bool:
    """Returns true if the given owner has been linked with a Sentry user."""
    return owner.sentry_user_id is not None


# TODO: Consider moving some of these methods to the billing directory as they overlap billing functionality
class PlanService:
    def __init__(self, current_org: Owner):
        """
        Initializes a PlanService object for a specific organization.

        Args:
            current_org (Owner): The organization for which the plan service is being initialized.

        Raises:
            ValueError: If the organization's plan is unsupported.
        """
        if (
            current_org.service == Service.GITLAB.value
            and current_org.parent_service_id
        ):
            # for GitLab groups and subgroups, use the plan on the root org
            self.current_org = current_org.root_organization
        else:
            self.current_org = current_org

        if not Plan.objects.filter(name=self.current_org.plan).exists():
            raise ValueError("Unsupported plan")
        self._plan_data = None

    def update_plan(self, name: str, user_count: Optional[int]) -> None:
        """Updates the organization's plan and user count."""
        if not Plan.objects.filter(name=name).exists():
            raise ValueError("Unsupported plan")
        if not user_count:
            raise ValueError("Quantity Needed")
        self.current_org.plan = name
        self.current_org.plan_user_count = user_count
        self._plan_data = Plan.objects.select_related("tier").get(name=name)
        self.current_org.delinquent = False
        self.current_org.save()

    def current_org(self) -> Owner:
        return self.current_org

    def set_default_plan_data(self) -> None:
        """Sets the organization to the default basic plan."""
        log.info(f"Setting plan to users-basic for owner {self.current_org.ownerid}")
        self.current_org.plan = PlanName.USERS_DEVELOPER.value
        self.current_org.plan_activated_users = None
        self.current_org.plan_user_count = 1
        self.current_org.stripe_subscription_id = None
        self.current_org.save()

    @property
    def has_account(self) -> bool:
        """Returns whether the organization has an associated account."""
        return self.current_org.account is not None

    @cached_property
    def plan_data(self) -> Plan:
        """Returns the plan data for the organization, either from account or default."""
        if self._plan_data is None:
            self._plan_data = Plan.objects.select_related("tier").get(
                name=self.current_org.account.plan
                if self.has_account
                else self.current_org.plan
            )
        return self._plan_data

    @property
    def plan_name(self) -> str:
        """Returns the name of the organization's current plan."""
        return self.plan_data.name

    @property
    def plan_user_count(self) -> int:
        """Returns the number of users allowed by the organization's plan."""
        if get_config("setup", "enterprise_license"):
            return license_seats()
        if self.has_account:
            return self.current_org.account.total_seat_count
        return self.current_org.plan_user_count

    @property
    def plan_activated_users(self) -> Optional[List[int]]:
        """Returns the list of activated users for the plan."""
        return self.current_org.plan_activated_users

    @property
    def pretrial_users_count(self) -> int:
        """Returns the number of pretrial users."""
        return self.current_org.pretrial_users_count or 1

    @property
    def marketing_name(self) -> str:
        """Returns the marketing name of the plan."""
        return self.plan_data.marketing_name

    @property
    def billing_rate(self) -> Optional[PlanBillingRate]:
        """Returns the billing rate for the plan."""
        return self.plan_data.billing_rate

    @property
    def base_unit_price(self) -> int:
        """Returns the base unit price for the plan."""
        return self.plan_data.base_unit_price

    @property
    def benefits(self) -> List[str]:
        """Returns the benefits associated with the plan."""
        return self.plan_data.benefits

    @property
    def monthly_uploads_limit(self) -> Optional[int]:
        """
        Property that returns monthly uploads limit based on your trial status

        Returns:
            Optional number of monthly uploads
        """
        return self.plan_data.monthly_uploads_limit

    @property
    def tier_name(self) -> TierName:
        """Returns the tier name of the plan."""
        return self.plan_data.tier.tier_name

    def available_plans(self, owner: Owner) -> List[Plan]:
        """Returns the available plans for the owner and organization."""
<<<<<<< HEAD
        available_plans = [DEVELOPER_PLAN]
=======
        available_plans = {
            Plan.objects.select_related("tier").get(name=PlanName.BASIC_PLAN_NAME.value)
        }
>>>>>>> 74c08880

        curr_plan = self.plan_data
        if not curr_plan.paid_plan:
            available_plans.add(curr_plan)

        # Build list of available tiers based on conditions
        available_tiers = [TierName.PRO.value]

        if is_sentry_user(owner):
            available_tiers.append(TierName.SENTRY.value)

        if (
            not self.plan_activated_users
            or len(self.plan_activated_users) <= TEAM_PLAN_MAX_USERS
        ):
            available_tiers.append(TierName.TEAM.value)

        available_plans.update(
            Plan.objects.select_related("tier").filter(
                tier__tier_name__in=available_tiers, is_active=True
            )
        )

        return [convert_to_DTO(plan) for plan in available_plans]

    def _start_trial_helper(
        self,
        current_owner: Owner,
        end_date: Optional[datetime] = None,
        is_extension: bool = False,
    ) -> None:
        """Helper method to start or extend a trial for the organization."""
        start_date = datetime.now()

        if not is_extension:
            self.current_org.trial_start_date = start_date
            self.current_org.trial_status = TrialStatus.ONGOING.value
            self.current_org.plan = PlanName.TRIAL_PLAN_NAME.value
            self.current_org.pretrial_users_count = self.current_org.plan_user_count
            self.current_org.plan_user_count = TRIAL_PLAN_SEATS
            self.current_org.plan_auto_activate = True

        self.current_org.trial_end_date = (
            end_date
            if end_date
            else start_date + timedelta(days=TrialDaysAmount.CODECOV_SENTRY.value)
        )
        self.current_org.trial_fired_by = current_owner.ownerid
        self.current_org.save()

    # Trial Data
    def start_trial(self, current_owner: Owner) -> None:
        """
        Method that starts trial on an organization if the trial_start_date
        is not empty.

        Returns:
            No value

        Raises:
            ValidationError: if trial has already started
        """
        if self.trial_status != TrialStatus.NOT_STARTED.value:
            raise ValidationError("Cannot start an existing trial")
        if not Plan.objects.filter(name=self.plan_name, paid_plan=False).exists():
            raise ValidationError("Cannot trial from a paid plan")

        self._start_trial_helper(current_owner)

    def start_trial_manually(self, current_owner: Owner, end_date: datetime) -> None:
        """
        Method that start trial immediately and ends at a predefined date for an organization
        Used by administrators to manually start and extend trials

        Returns:
            No value
        """
        # Start a new trial plan for free users currently not on trial

        if self.plan_data.tier.tier_name == TierName.TRIAL.value:
            self._start_trial_helper(current_owner, end_date, is_extension=True)
        elif self.plan_data.paid_plan is False:
            self._start_trial_helper(current_owner, end_date, is_extension=False)
        # Extend an existing trial plan for users currently on trial
        else:
            raise ValidationError("Cannot trial from a paid plan")

    def cancel_trial(self) -> None:
        """Cancels the ongoing trial for the organization."""
        if not self.is_org_trialing:
            raise ValidationError("Cannot cancel a trial that is not ongoing")
        now = datetime.now()
        self.current_org.trial_status = TrialStatus.EXPIRED.value
        self.current_org.trial_end_date = now
        self.set_default_plan_data()

    def expire_trial_when_upgrading(self) -> None:
        """
        Method that expires trial on an organization based on it's current trial status.


        Returns:
            No value
        """
        if self.trial_status == TrialStatus.EXPIRED.value:
            return
        if self.trial_status != TrialStatus.CANNOT_TRIAL.value:
            # Not adjusting the trial start/end dates here as some customers can
            # directly purchase a plan without trialing first
            self.current_org.trial_status = TrialStatus.EXPIRED.value
            self.current_org.plan_activated_users = None
            self.current_org.plan_user_count = (
                self.current_org.pretrial_users_count or 1
            )
            self.current_org.trial_end_date = datetime.now()

            self.current_org.save()

    @property
    def trial_status(self) -> TrialStatus:
        """Returns the trial status of the organization."""
        return self.current_org.trial_status

    @property
    def trial_start_date(self) -> Optional[datetime]:
        """Returns the trial start date."""
        return self.current_org.trial_start_date

    @property
    def trial_end_date(self) -> Optional[datetime]:
        """Returns the trial end date."""
        return self.current_org.trial_end_date

    @property
    def trial_total_days(self) -> Optional[TrialDaysAmount]:
        """Returns the total number of trial days."""
        return TrialDaysAmount.CODECOV_SENTRY.value

    @property
    def is_org_trialing(self) -> bool:
        return (
            self.trial_status == TrialStatus.ONGOING.value
            and self.plan_name == PlanName.TRIAL_PLAN_NAME.value
        )

    @property
    def has_trial_dates(self) -> bool:
        return bool(self.trial_start_date and self.trial_end_date)

    @property
    def has_seats_left(self) -> bool:
        if get_config("setup", "enterprise_license"):
            return enterprise_has_seats_left()
        if self.has_account:
            # edge case: IF the User is already a plan_activated_user on any of the Orgs in the Account,
            # AND their Account is at capacity,
            # AND they try to become a plan_activated_user on another Org in the Account,
            # has_seats_left will evaluate as False even though the User should be allowed to activate on the Org.
            return self.current_org.account.can_activate_user()
        return (
            self.plan_activated_users is None
            or len(self.plan_activated_users) < self.plan_user_count
        )

    @property
    def is_enterprise_plan(self) -> bool:
        return self.plan_data.tier.tier_name == TierName.ENTERPRISE.value

    @property
    def is_free_plan(self) -> bool:
        return self.plan_data.paid_plan is False and not self.is_org_trialing

    @property
    def is_pro_plan(self) -> bool:
        return (
            self.plan_data.tier.tier_name == TierName.PRO.value
            or self.plan_data.tier.tier_name == TierName.SENTRY.value
        )

    @property
    def is_sentry_plan(self) -> bool:
        return self.plan_data.tier.tier_name == TierName.SENTRY.value

    @property
    def is_team_plan(self) -> bool:
        return self.plan_data.tier.tier_name == TierName.TEAM.value

    @property
    def is_trial_plan(self) -> bool:
        return self.plan_data.tier.tier_name == TierName.TRIAL.value

    @property
    def is_pr_billing_plan(self) -> bool:
        return is_pr_billing_plan(plan=self.plan_name)<|MERGE_RESOLUTION|>--- conflicted
+++ resolved
@@ -8,15 +8,6 @@
 from shared.django_apps.codecov.commands.exceptions import ValidationError
 from shared.django_apps.codecov_auth.models import Owner, Plan, Service
 from shared.plan.constants import (
-<<<<<<< HEAD
-    DEVELOPER_PLAN,
-    ENTERPRISE_CLOUD_USER_PLAN_REPRESENTATIONS,
-    FREE_PLAN,
-    FREE_PLAN_REPRESENTATIONS,
-    PR_AUTHOR_PAID_USER_PLAN_REPRESENTATIONS,
-    SENTRY_PAID_USER_PLAN_REPRESENTATIONS,
-=======
->>>>>>> 74c08880
     TEAM_PLAN_MAX_USERS,
     TRIAL_PLAN_SEATS,
     PlanBillingRate,
@@ -163,14 +154,9 @@
 
     def available_plans(self, owner: Owner) -> List[Plan]:
         """Returns the available plans for the owner and organization."""
-<<<<<<< HEAD
-        available_plans = [DEVELOPER_PLAN]
-=======
         available_plans = {
-            Plan.objects.select_related("tier").get(name=PlanName.BASIC_PLAN_NAME.value)
+            Plan.objects.select_related("tier").get(name=PlanName.USERS_DEVELOPER.value)
         }
->>>>>>> 74c08880
-
         curr_plan = self.plan_data
         if not curr_plan.paid_plan:
             available_plans.add(curr_plan)
