--- conflicted
+++ resolved
@@ -394,13 +394,6 @@
         ):
             # skip boil-the-ocean files
             # OR skip 0% coverage files because END issue
-<<<<<<< HEAD
-            # log.warning(
-            #     "Skipping something weird because of weird .rb logic",
-            #     extra=dict(report_filename=self.name),
-            # )
-=======
->>>>>>> dabf24d0
             return False
 
         else:
